--- conflicted
+++ resolved
@@ -1,13 +1,9 @@
-<<<<<<< HEAD
-=======
 /*
  * Copyright (c) 2020, salesforce.com, inc.
  * All rights reserved.
  * SPDX-License-Identifier: MIT
  * For full license text, see the LICENSE file in the repo root or https://opensource.org/licenses/MIT
  */
-import { BaseSetup } from '../Requirements';
->>>>>>> 1e8d3c1b
 import { Logger } from '@salesforce/core';
 import { BaseSetup } from '../Requirements';
 
